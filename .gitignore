--- conflicted
+++ resolved
@@ -5,9 +5,6 @@
 *.pyc
 *.db
 *.ini
-<<<<<<< HEAD
-credentials.json
-=======
 credentials.json
 
 Logs/
@@ -16,4 +13,3 @@
 *.sublime-workspace
 
 .gitignore
->>>>>>> 4c268da9
